from poker.core.player import Player
from poker.core.action import Action
from poker.core.card import Rank
from poker.core.gamestage import Stage
from poker.agents.deep_learning_agent import PokerPlayerNetV1
from poker.agents.game_state import Player as GameStatePlayer
from poker.agents.game_state import GameState
import numpy as np
import torch
import copy

class PlayerDeepAgent(Player):
    def __init__(self, name, stack = 0, state_dict_dir="poker/a9e8c8.14060308.st"):
        super().__init__(name, stack)
        self.agent = PokerPlayerNetV1(use_batchnorm=False)
        self.agent.load_state_dict(state_dict=torch.load(state_dict_dir))
    
    def _act(self):
        stack_pre_action = self.stack
        game_state = GameState(
            stage = self.game.current_stage,
            community_cards = self.game.community_cards,
            pot_size = self.game.pot_size(), # amount needed to call, see how this is computed
            min_bet_to_continue = self.get_call_amt_due(), # see how this is implemented, are we on the same page
            my_player = self.game.game_state_players[self],
            other_players = [copy.deepcopy(v) for k, v in self.game.game_state_players.items() if k != self],
            my_player_action=None
        )

        # hide cards
        for op in game_state.other_players:
            op.cards = None
        
        game_state = copy.deepcopy(game_state) # HACK so that actions dont leak into the history before action is taken
        action_probs, raise_ratio = self.agent.eval_game_state(game_state)
        # moving out of torch - do we need to do the following inside torch? for gradient updates?

        action_probs = action_probs.detach().numpy() # to cpu? for cuda?
        raise_ratio = raise_ratio.item()
        
        # TODO(roberto), this happens sometimes(not very frequent)
        if np.isnan(action_probs).any():
            self.handle_check_call()
            return Action.CHECK_CALL

        actions = [Action.FOLD, Action.CHECK_CALL, Action.RAISE]
        action = np.random.choice(actions, p=action_probs)
        match action:
            case Action.FOLD:
                self.handle_fold()
            case Action.CHECK_CALL:
                self.handle_check_call()
            case Action.RAISE:
                # model outputs raise proportional to current pot(entire pot, not just within round bets?)
                raise_amt = int(game_state.pot_size * raise_ratio)
                assert raise_amt <= self.stack, "insufficient funds"
                
                # the game environment treats raise as betting the call amount + an additional amount(raise amount)
                # this makes some adjustment so that the agent doesnt violate the environment
                raise_amt -= game_state.min_bet_to_continue
                
                # TODO(roberto): handle this in model and change this to an assert
                if raise_amt < self.game.min_bet: # this is the big blind amount
                    # cannot raise, revert to check/call
                    self.handle_check_call()
<<<<<<< HEAD
                    action = Action.CHECK_CALL
                
                else:
                    self.handle_raise(raise_amt)
=======
                    return Action.CHECK_CALL
            
                self.handle_raise(raise_amt)
>>>>>>> 146950e6
        
        stack_post_action = self.stack
        action_amt = 0
        if action == Action.CHECK_CALL:
            action_amt = stack_pre_action - stack_post_action
        elif action == Action.RAISE:
            action_amt = raise_amt
        
        self.game.current_round_game_states[self][1].append(
            (game_state, action_probs, raise_ratio, (action, action_amt))
        )

        return action<|MERGE_RESOLUTION|>--- conflicted
+++ resolved
@@ -63,26 +63,8 @@
                 if raise_amt < self.game.min_bet: # this is the big blind amount
                     # cannot raise, revert to check/call
                     self.handle_check_call()
-<<<<<<< HEAD
-                    action = Action.CHECK_CALL
-                
-                else:
-                    self.handle_raise(raise_amt)
-=======
                     return Action.CHECK_CALL
             
                 self.handle_raise(raise_amt)
->>>>>>> 146950e6
         
-        stack_post_action = self.stack
-        action_amt = 0
-        if action == Action.CHECK_CALL:
-            action_amt = stack_pre_action - stack_post_action
-        elif action == Action.RAISE:
-            action_amt = raise_amt
-        
-        self.game.current_round_game_states[self][1].append(
-            (game_state, action_probs, raise_ratio, (action, action_amt))
-        )
-
         return action