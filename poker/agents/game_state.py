<<<<<<< HEAD
from core.card import Card
from core.gamestage import Stage
from core.action import Action
from core.hand_evaluator import evaluate_hand
from typing import List, Tuple
from agents.util import remap_numbers
=======
from poker.core.card import Card
from poker.core.gamestage import Stage
from poker.core.action import Action
from poker.core.hand_evaluator import evaluate_hand
from typing import List, Tuple
from poker.agents.util import remap_numbers
>>>>>>> 09674012

class Player():
    """
    Represents the state of a player. The most important part is the history,
    which holds all the actions the player has made.

    For now, the history assumes that each player only acts once during a stage.
    """
    def __init__(self,
        spots_left_bb: int, # how many seats to the left is player from bb
        cards: Tuple[Card, Card] | None, # None if not visible
        stack_size: int,
    ):
        self.spots_left_bb = spots_left_bb
        self.cards = cards
        self.stack_size = stack_size
        self.history: List[Tuple[Action, int]] = []

    def add_preflop_action(self, action: Action, raise_size: int | None):
        assert len(self.history) == 0
        self.history.append((action, raise_size))
    
    def add_flop_action(self, action: Action, raise_size: int | None):
        assert len(self.history) == 1
        self.history.append((action, raise_size))

    def add_turn_action(self, action: Action, raise_size: int | None):
        assert len(self.history) == 2
        self.history.append((action, raise_size))
    
    def add_river_action(self, action: Action, raise_size: int | None):
        assert len(self.history) == 3
        self.history.append((action, raise_size))

    def turn_to_play(self, stage: Stage, ttl_players:int):
        # returns what turn the player acted/should act on in a given stage
        # assuming no players have folded. 0 is first.
        if stage == Stage.PREFLOP:
            return (self.spots_left_bb - 1) % ttl_players
        return (self.spots_left_bb + 1) % ttl_players
    
    @property
    def in_game(self):
        return not any([action == Action.FOLD for action, _ in self.history])

class GameState():
    """
    Represents a game state where "my_player" is about to take an action.
    """
    def __init__(self,
            stage : Stage,
            community_cards: List[Card],
            pot_size: int,
            # the minimum bet (0 if check) that my_player should make to continue playing
            min_bet_to_continue: int,
            my_player: Player,
            other_players: List[Player],
            # action the player took in practice
            my_player_action: Tuple[Action, int] | None,
            core_game = None
    ):
        self.community_cards = community_cards
        self.pot_size = pot_size
        self.min_bet_to_continue = min_bet_to_continue
        self.stage = stage
        self.my_player = my_player
        self.other_players = other_players
        self.my_player_action = my_player_action
        self.core_game = core_game

    @staticmethod
    def compute_hand_strength(cards: List[Card]):
        # computes hand strenght leveraging tie breakers
        # there's possibly a smarter/better way to do this
        rank, tbs = evaluate_hand(cards)
        strength = rank*10_000 + tbs[0]*100
        if len(tbs) > 1: strength += tbs[1]
        return strength

    @property
    def hand_strength(self):
        """ Returns the hand strength of the hand with respect to all possible hands.
        """
<<<<<<< HEAD
        return self.compute_hand_strength(list(self.my_player.cards) + self.community_cards)
=======
        if self.my_player.cards is None:
            return 0  # Return 0 strength if we don't have cards
        return self.compute_hand_strength([self.my_player.cards] + self.community_cards)
>>>>>>> 09674012

    @property
    def community_hand_strength(self):
        """ Returns the hand strength of the community hand with respect to all possible hands.
        """
        if len(self.community_cards) == 0: return 0
        return self.compute_hand_strength(self.community_cards)

    def get_effective_turns(self):
        # For every player returns None if the player is not in the game any more.
        # Otherwise, returns their effective turn (i.e. removing all ppl that folded).
        ttl_players = 1 + len(self.other_players)
        all_players = [self.my_player] + self.other_players
        absolute_turns = [player.turn_to_play(self.stage, ttl_players) for player in all_players]
        in_game_turns = [turn if player.in_game else None for turn, player in zip(absolute_turns, all_players)]
        in_game_turns = remap_numbers(in_game_turns)
        
        my_player_in_game_turn = in_game_turns[0]
        other_players_in_game_turn = in_game_turns[1:]
        return my_player_in_game_turn, other_players_in_game_turn<|MERGE_RESOLUTION|>--- conflicted
+++ resolved
@@ -1,18 +1,9 @@
-<<<<<<< HEAD
-from core.card import Card
-from core.gamestage import Stage
-from core.action import Action
-from core.hand_evaluator import evaluate_hand
-from typing import List, Tuple
-from agents.util import remap_numbers
-=======
 from poker.core.card import Card
 from poker.core.gamestage import Stage
 from poker.core.action import Action
 from poker.core.hand_evaluator import evaluate_hand
 from typing import List, Tuple
 from poker.agents.util import remap_numbers
->>>>>>> 09674012
 
 class Player():
     """
@@ -96,13 +87,9 @@
     def hand_strength(self):
         """ Returns the hand strength of the hand with respect to all possible hands.
         """
-<<<<<<< HEAD
-        return self.compute_hand_strength(list(self.my_player.cards) + self.community_cards)
-=======
         if self.my_player.cards is None:
             return 0  # Return 0 strength if we don't have cards
         return self.compute_hand_strength([self.my_player.cards] + self.community_cards)
->>>>>>> 09674012
 
     @property
     def community_hand_strength(self):
